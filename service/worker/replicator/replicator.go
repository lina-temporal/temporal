--- conflicted
+++ resolved
@@ -79,12 +79,8 @@
 		ReplicationTaskMaxRetryCount       dynamicconfig.IntPropertyFn
 		ReplicationTaskMaxRetryDuration    dynamicconfig.DurationPropertyFn
 		ReplicationTaskContextTimeout      dynamicconfig.DurationPropertyFn
-<<<<<<< HEAD
 		ReReplicationContextTimeout        dynamicconfig.DurationPropertyFnWithNamespaceIDFilter
-=======
-		ReReplicationContextTimeout        dynamicconfig.DurationPropertyFnWithDomainIDFilter
 		EnableRPCReplication               dynamicconfig.BoolPropertyFn
->>>>>>> a8af61ba
 	}
 )
 
@@ -132,13 +128,8 @@
 		}
 
 		if clusterName != currentClusterName {
-<<<<<<< HEAD
-			if replicationConsumerConfig.Type == config.ReplicationConsumerTypeRPC {
+			if replicationConsumerConfig.Type == config.ReplicationConsumerTypeRPC && r.config.EnableRPCReplication() {
 				processor := newNamespaceReplicationMessageProcessor(
-=======
-			if replicationConsumerConfig.Type == config.ReplicationConsumerTypeRPC && r.config.EnableRPCReplication() {
-				processor := newDomainReplicationMessageProcessor(
->>>>>>> a8af61ba
 					clusterName,
 					r.logger.WithTags(tag.ComponentReplicationTaskProcessor, tag.SourceCluster(clusterName)),
 					r.clientBean.GetRemoteAdminClient(clusterName),
