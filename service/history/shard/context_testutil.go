// The MIT License
//
// Copyright (c) 2020 Temporal Technologies Inc.  All rights reserved.
//
// Copyright (c) 2020 Uber Technologies, Inc.
//
// Permission is hereby granted, free of charge, to any person obtaining a copy
// of this software and associated documentation files (the "Software"), to deal
// in the Software without restriction, including without limitation the rights
// to use, copy, modify, merge, publish, distribute, sublicense, and/or sell
// copies of the Software, and to permit persons to whom the Software is
// furnished to do so, subject to the following conditions:
//
// The above copyright notice and this permission notice shall be included in
// all copies or substantial portions of the Software.
//
// THE SOFTWARE IS PROVIDED "AS IS", WITHOUT WARRANTY OF ANY KIND, EXPRESS OR
// IMPLIED, INCLUDING BUT NOT LIMITED TO THE WARRANTIES OF MERCHANTABILITY,
// FITNESS FOR A PARTICULAR PURPOSE AND NONINFRINGEMENT. IN NO EVENT SHALL THE
// AUTHORS OR COPYRIGHT HOLDERS BE LIABLE FOR ANY CLAIM, DAMAGES OR OTHER
// LIABILITY, WHETHER IN AN ACTION OF CONTRACT, TORT OR OTHERWISE, ARISING FROM,
// OUT OF OR IN CONNECTION WITH THE SOFTWARE OR THE USE OR OTHER DEALINGS IN
// THE SOFTWARE.

package shard

import (
	"context"
	"fmt"

	"github.com/golang/mock/gomock"
	"golang.org/x/sync/semaphore"

	"go.temporal.io/server/api/historyservice/v1"
	persistencespb "go.temporal.io/server/api/persistence/v1"
	"go.temporal.io/server/common/clock"
	"go.temporal.io/server/common/future"
	"go.temporal.io/server/common/namespace"
	"go.temporal.io/server/common/primitives"
	"go.temporal.io/server/common/resourcetest"
	"go.temporal.io/server/service/history/configs"
	"go.temporal.io/server/service/history/events"
	"go.temporal.io/server/service/history/tasks"
)

type ContextTest struct {
	*ContextImpl

	Resource *resourcetest.Test

	MockEventsCache *events.MockCache
}

var _ Context = (*ContextTest)(nil)

func NewTestContextWithTimeSource(
	ctrl *gomock.Controller,
	shardInfo *persistencespb.ShardInfo,
	config *configs.Config,
	timeSource clock.TimeSource,
) *ContextTest {
	result := NewTestContext(ctrl, shardInfo, config)
	result.timeSource = timeSource
	result.taskKeyManager.generator.timeSource = timeSource
	result.Resource.TimeSource = timeSource
	return result
}

func NewTestContext(
	ctrl *gomock.Controller,
	shardInfo *persistencespb.ShardInfo,
	config *configs.Config,
) *ContextTest {
	resourceTest := resourcetest.NewTest(ctrl, primitives.HistoryService)
	eventsCache := events.NewMockCache(ctrl)
	hostInfoProvider := resourceTest.GetHostInfoProvider()
	lifecycleCtx, lifecycleCancel := context.WithCancel(context.Background())
	if shardInfo.QueueStates == nil {
		shardInfo.QueueStates = make(map[int32]*persistencespb.QueueState)
	}
	shard := &ContextImpl{
		shardID:             shardInfo.GetShardId(),
		owner:               shardInfo.GetOwner(),
		stringRepr:          fmt.Sprintf("Shard(%d)", shardInfo.GetShardId()),
		executionManager:    resourceTest.ExecutionMgr,
		metricsHandler:      resourceTest.MetricsHandler,
		eventsCache:         eventsCache,
		config:              config,
		contextTaggedLogger: resourceTest.GetLogger(),
		throttledLogger:     resourceTest.GetThrottledLogger(),
		lifecycleCtx:        lifecycleCtx,
		lifecycleCancel:     lifecycleCancel,

		state:              contextStateAcquired,
		engineFuture:       future.NewFuture[Engine](),
		shardInfo:          shardInfo,
		remoteClusterInfos: make(map[string]*remoteClusterInfo),
		handoverNamespaces: make(map[namespace.Name]*namespaceHandOverInfo),

		clusterMetadata:         resourceTest.ClusterMetadata,
		timeSource:              resourceTest.TimeSource,
		namespaceRegistry:       resourceTest.GetNamespaceRegistry(),
		persistenceShardManager: resourceTest.GetShardManager(),
		clientBean:              resourceTest.GetClientBean(),
		saProvider:              resourceTest.GetSearchAttributesProvider(),
		saMapperProvider:        resourceTest.GetSearchAttributesMapperProvider(),
		historyClient:           resourceTest.GetHistoryClient(),
		payloadSerializer:       resourceTest.GetPayloadSerializer(),
		archivalMetadata:        resourceTest.GetArchivalMetadata(),
		hostInfoProvider:        hostInfoProvider,
<<<<<<< HEAD

		ioSemaphore: semaphore.NewWeighted(1),
=======
		taskCategoryRegistry:    tasks.NewDefaultTaskCategoryRegistry(),
>>>>>>> 5baf273e
	}
	shard.taskKeyManager = newTaskKeyManager(
		shard.timeSource,
		config,
		shard.GetLogger(),
		func() error {
			return shard.renewRangeLocked(false)
		},
	)
	shard.taskKeyManager.setRangeID(shardInfo.RangeId)
	return &ContextTest{
		Resource:        resourceTest,
		ContextImpl:     shard,
		MockEventsCache: eventsCache,
	}
}

// SetEngineForTest sets s.engine. Only used by tests.
func (s *ContextTest) SetEngineForTesting(engine Engine) {
	s.engineFuture.Set(engine, nil)
}

// SetEventsCacheForTesting sets s.eventsCache. Only used by tests.
func (s *ContextTest) SetEventsCacheForTesting(c events.Cache) {
	// for testing only, will only be called immediately after initialization
	s.eventsCache = c
}

// SetHistoryClientForTesting sets history client. Only used by tests.
func (s *ContextTest) SetHistoryClientForTesting(client historyservice.HistoryServiceClient) {
	s.historyClient = client
}

// StopForTest calls FinishStop(). In general only the controller
// should call that, but integration tests need to do it also to clean up any
// background acquireShard goroutines that may exist.
func (s *ContextTest) StopForTest() {
	s.FinishStop()
}<|MERGE_RESOLUTION|>--- conflicted
+++ resolved
@@ -108,14 +108,11 @@
 		payloadSerializer:       resourceTest.GetPayloadSerializer(),
 		archivalMetadata:        resourceTest.GetArchivalMetadata(),
 		hostInfoProvider:        hostInfoProvider,
-<<<<<<< HEAD
-
-		ioSemaphore: semaphore.NewWeighted(1),
-=======
 		taskCategoryRegistry:    tasks.NewDefaultTaskCategoryRegistry(),
->>>>>>> 5baf273e
+		ioSemaphore:             semaphore.NewWeighted(1),
 	}
 	shard.taskKeyManager = newTaskKeyManager(
+		shard.taskCategoryRegistry,
 		shard.timeSource,
 		config,
 		shard.GetLogger(),
