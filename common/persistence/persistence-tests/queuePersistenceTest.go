--- conflicted
+++ resolved
@@ -139,14 +139,9 @@
 	s.Assert().Equal(int64(25), clusterAckLevels["test2"])
 }
 
-<<<<<<< HEAD
 // TestNamespaceReplicationDLQ tests namespace DLQ operations
 func (s *QueuePersistenceSuite) TestNamespaceReplicationDLQ() {
-=======
-// TestDomainReplicationDLQ tests domain DLQ operations
-func (s *QueuePersistenceSuite) TestDomainReplicationDLQ() {
 	maxMessageID := int64(100)
->>>>>>> 651a26b2
 	numMessages := 100
 	concurrentSenders := 10
 
@@ -182,47 +177,28 @@
 
 	wg.Wait()
 
-<<<<<<< HEAD
-	result1, token, err := s.GetMessagesFromNamespaceDLQ(-1, numMessages, numMessages/2, nil)
+	result1, token, err := s.GetMessagesFromNamespaceDLQ(-1, maxMessageID, numMessages/2, nil)
 	s.Nil(err, "GetReplicationMessages failed.")
 	s.NotNil(token)
-	result2, token, err := s.GetMessagesFromNamespaceDLQ(-1, numMessages, numMessages, token)
-=======
-	result1, token, err := s.GetMessagesFromDomainDLQ(-1, maxMessageID, numMessages/2, nil)
-	s.Nil(err, "GetReplicationMessages failed.")
-	s.NotNil(token)
-	result2, token, err := s.GetMessagesFromDomainDLQ(-1, maxMessageID, numMessages, token)
->>>>>>> 651a26b2
+	result2, token, err := s.GetMessagesFromNamespaceDLQ(-1, maxMessageID, numMessages, token)
 	s.Nil(err, "GetReplicationMessages failed.")
 	s.Equal(len(token), 0)
 	s.Equal(len(result1)+len(result2), numMessages)
-	_, _, err = s.GetMessagesFromDomainDLQ(-1, 1<<63-1, numMessages, nil)
+	_, _, err = s.GetMessagesFromNamespaceDLQ(-1, 1<<63-1, numMessages, nil)
 	s.NoError(err, "GetReplicationMessages failed.")
 	s.Equal(len(token), 0)
 
 	lastMessageID := result2[len(result2)-1].SourceTaskId
-<<<<<<< HEAD
-	err = s.DeleteMessageFromNamespaceDLQ(int(lastMessageID))
-	s.NoError(err)
-	result3, token, err := s.GetMessagesFromNamespaceDLQ(-1, numMessages, numMessages, token)
-=======
-	err = s.DeleteMessageFromDomainDLQ(*lastMessageID)
-	s.NoError(err)
-	result3, token, err := s.GetMessagesFromDomainDLQ(-1, maxMessageID, numMessages, token)
->>>>>>> 651a26b2
+	err = s.DeleteMessageFromNamespaceDLQ(lastMessageID)
+	s.NoError(err)
+	result3, token, err := s.GetMessagesFromNamespaceDLQ(-1, maxMessageID, numMessages, token)
 	s.Nil(err, "GetReplicationMessages failed.")
 	s.Equal(len(token), 0)
 	s.Equal(len(result3), numMessages-1)
 
-<<<<<<< HEAD
-	err = s.RangeDeleteMessagesFromNamespaceDLQ(-1, int(lastMessageID))
-	s.NoError(err)
-	result4, token, err := s.GetMessagesFromNamespaceDLQ(-1, numMessages, numMessages, token)
-=======
-	err = s.RangeDeleteMessagesFromDomainDLQ(-1, *lastMessageID)
-	s.NoError(err)
-	result4, token, err := s.GetMessagesFromDomainDLQ(-1, maxMessageID, numMessages, token)
->>>>>>> 651a26b2
+	err = s.RangeDeleteMessagesFromNamespaceDLQ(-1, lastMessageID)
+	s.NoError(err)
+	result4, token, err := s.GetMessagesFromNamespaceDLQ(-1, maxMessageID, numMessages, token)
 	s.Nil(err, "GetReplicationMessages failed.")
 	s.Equal(len(token), 0)
 	s.Equal(len(result4), 0)
