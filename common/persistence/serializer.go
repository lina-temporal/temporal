// Copyright (c) 2017 Uber Technologies, Inc.
//
// Permission is hereby granted, free of charge, to any person obtaining a copy
// of this software and associated documentation files (the "Software"), to deal
// in the Software without restriction, including without limitation the rights
// to use, copy, modify, merge, publish, distribute, sublicense, and/or sell
// copies of the Software, and to permit persons to whom the Software is
// furnished to do so, subject to the following conditions:
//
// The above copyright notice and this permission notice shall be included in
// all copies or substantial portions of the Software.
//
// THE SOFTWARE IS PROVIDED "AS IS", WITHOUT WARRANTY OF ANY KIND, EXPRESS OR
// IMPLIED, INCLUDING BUT NOT LIMITED TO THE WARRANTIES OF MERCHANTABILITY,
// FITNESS FOR A PARTICULAR PURPOSE AND NONINFRINGEMENT. IN NO EVENT SHALL THE
// AUTHORS OR COPYRIGHT HOLDERS BE LIABLE FOR ANY CLAIM, DAMAGES OR OTHER
// LIABILITY, WHETHER IN AN ACTION OF CONTRACT, TORT OR OTHERWISE, ARISING FROM,
// OUT OF OR IN CONNECTION WITH THE SOFTWARE OR THE USE OR OTHER DEALINGS IN
// THE SOFTWARE.

package persistence

import (
	"encoding/json"
	"fmt"

	persist "github.com/temporalio/temporal/.gen/go/persistenceblobs"
	workflow "github.com/temporalio/temporal/.gen/go/shared"
	"github.com/temporalio/temporal/common"
	"github.com/temporalio/temporal/common/codec"
)

type (
	// PayloadSerializer is used by persistence to serialize/deserialize history event(s) and others
	// It will only be used inside persistence, so that serialize/deserialize is transparent for application
	PayloadSerializer interface {
		// serialize/deserialize history events
		SerializeBatchEvents(batch []*workflow.HistoryEvent, encodingType common.EncodingType) (*DataBlob, error)
		DeserializeBatchEvents(data *DataBlob) ([]*workflow.HistoryEvent, error)

		// serialize/deserialize a single history event
		SerializeEvent(event *workflow.HistoryEvent, encodingType common.EncodingType) (*DataBlob, error)
		DeserializeEvent(data *DataBlob) (*workflow.HistoryEvent, error)

		// serialize/deserialize visibility memo fields
		SerializeVisibilityMemo(memo *workflow.Memo, encodingType common.EncodingType) (*DataBlob, error)
		DeserializeVisibilityMemo(data *DataBlob) (*workflow.Memo, error)

		// serialize/deserialize reset points
		SerializeResetPoints(event *workflow.ResetPoints, encodingType common.EncodingType) (*DataBlob, error)
		DeserializeResetPoints(data *DataBlob) (*workflow.ResetPoints, error)

		// serialize/deserialize bad binaries
		SerializeBadBinaries(event *workflow.BadBinaries, encodingType common.EncodingType) (*DataBlob, error)
		DeserializeBadBinaries(data *DataBlob) (*workflow.BadBinaries, error)

		// serialize/deserialize version histories
		SerializeVersionHistories(histories *workflow.VersionHistories, encodingType common.EncodingType) (*DataBlob, error)
		DeserializeVersionHistories(data *DataBlob) (*workflow.VersionHistories, error)

		// serialize/deserialize immutable cluster metadata
		SerializeImmutableClusterMetadata(icm *persist.ImmutableClusterMetadata, encodingType common.EncodingType) (*DataBlob, error)
		DeserializeImmutableClusterMetadata(data *DataBlob) (*persist.ImmutableClusterMetadata, error)
	}

	// CadenceSerializationError is an error type for cadence serialization
	CadenceSerializationError struct {
		msg string
	}

	// CadenceDeserializationError is an error type for cadence deserialization
	CadenceDeserializationError struct {
		msg string
	}

	// UnknownEncodingTypeError is an error type for unknown or unsupported encoding type
	UnknownEncodingTypeError struct {
		encodingType common.EncodingType
	}

	serializerImpl struct {
		thriftrwEncoder codec.BinaryEncoder
	}
)

// NewPayloadSerializer returns a PayloadSerializer
func NewPayloadSerializer() PayloadSerializer {
	return &serializerImpl{
		thriftrwEncoder: codec.NewThriftRWEncoder(),
	}
}

func (t *serializerImpl) SerializeBatchEvents(events []*workflow.HistoryEvent, encodingType common.EncodingType) (*DataBlob, error) {
	return t.serialize(events, encodingType)
}

func (t *serializerImpl) DeserializeBatchEvents(data *DataBlob) ([]*workflow.HistoryEvent, error) {
	if data == nil {
		return nil, nil
	}
	var events []*workflow.HistoryEvent
	if data != nil && len(data.Data) == 0 {
		return events, nil
	}
	err := t.deserialize(data, &events)
	return events, err
}

func (t *serializerImpl) SerializeEvent(event *workflow.HistoryEvent, encodingType common.EncodingType) (*DataBlob, error) {
	if event == nil {
		return nil, nil
	}
	return t.serialize(event, encodingType)
}

func (t *serializerImpl) DeserializeEvent(data *DataBlob) (*workflow.HistoryEvent, error) {
	if data == nil {
		return nil, nil
	}
	var event workflow.HistoryEvent
	err := t.deserialize(data, &event)
	return &event, err
}

func (t *serializerImpl) SerializeResetPoints(rp *workflow.ResetPoints, encodingType common.EncodingType) (*DataBlob, error) {
	if rp == nil {
		rp = &workflow.ResetPoints{}
	}
	return t.serialize(rp, encodingType)
}

func (t *serializerImpl) DeserializeResetPoints(data *DataBlob) (*workflow.ResetPoints, error) {
	var rp workflow.ResetPoints
	err := t.deserialize(data, &rp)
	return &rp, err
}

func (t *serializerImpl) SerializeBadBinaries(bb *workflow.BadBinaries, encodingType common.EncodingType) (*DataBlob, error) {
	if bb == nil {
		bb = &workflow.BadBinaries{}
	}
	return t.serialize(bb, encodingType)
}

func (t *serializerImpl) DeserializeBadBinaries(data *DataBlob) (*workflow.BadBinaries, error) {
	var bb workflow.BadBinaries
	err := t.deserialize(data, &bb)
	return &bb, err
}

func (t *serializerImpl) SerializeVisibilityMemo(memo *workflow.Memo, encodingType common.EncodingType) (*DataBlob, error) {
	if memo == nil {
		// Return nil here to be consistent with Event
		// This check is not duplicate as check in following serialize
		return nil, nil
	}
	return t.serialize(memo, encodingType)
}

func (t *serializerImpl) DeserializeVisibilityMemo(data *DataBlob) (*workflow.Memo, error) {
	var memo workflow.Memo
	err := t.deserialize(data, &memo)
	return &memo, err
}

func (t *serializerImpl) SerializeVersionHistories(histories *workflow.VersionHistories, encodingType common.EncodingType) (*DataBlob, error) {
	if histories == nil {
		return nil, nil
	}
	return t.serialize(histories, encodingType)
}

func (t *serializerImpl) DeserializeVersionHistories(data *DataBlob) (*workflow.VersionHistories, error) {
	var histories workflow.VersionHistories
	err := t.deserialize(data, &histories)
	return &histories, err
}

func (t *serializerImpl) SerializeImmutableClusterMetadata(icm *persist.ImmutableClusterMetadata, encodingType common.EncodingType) (*DataBlob, error) {
	if icm == nil {
		icm = &persist.ImmutableClusterMetadata{}
	}
	return t.serialize(icm, encodingType)
}

func (t *serializerImpl) DeserializeImmutableClusterMetadata(data *DataBlob) (*persist.ImmutableClusterMetadata, error) {
	var icm persist.ImmutableClusterMetadata
	err := t.deserialize(data, &icm)
	return &icm, err
}

func (t *serializerImpl) serialize(input interface{}, encodingType common.EncodingType) (*DataBlob, error) {
	if input == nil {
		return nil, nil
	}

	var data []byte
	var err error

	switch encodingType {
	case common.EncodingTypeThriftRW:
		data, err = t.thriftrwEncode(input)
	case common.EncodingTypeJSON, common.EncodingTypeUnknown, common.EncodingTypeEmpty: // For backward-compatibility
		encodingType = common.EncodingTypeJSON
		data, err = json.Marshal(input)
	default:
		return nil, NewUnknownEncodingTypeError(encodingType)
	}

	if err != nil {
		return nil, NewCadenceSerializationError(err.Error())
	}
	return NewDataBlob(data, encodingType), nil
}

func (t *serializerImpl) thriftrwEncode(input interface{}) ([]byte, error) {
	switch input.(type) {
	case []*workflow.HistoryEvent:
		return t.thriftrwEncoder.Encode(&workflow.History{Events: input.([]*workflow.HistoryEvent)})
	case *workflow.HistoryEvent:
		return t.thriftrwEncoder.Encode(input.(*workflow.HistoryEvent))
	case *workflow.Memo:
		return t.thriftrwEncoder.Encode(input.(*workflow.Memo))
	case *workflow.ResetPoints:
		return t.thriftrwEncoder.Encode(input.(*workflow.ResetPoints))
	case *workflow.BadBinaries:
		return t.thriftrwEncoder.Encode(input.(*workflow.BadBinaries))
	case *workflow.VersionHistories:
		return t.thriftrwEncoder.Encode(input.(*workflow.VersionHistories))
	case *persist.ImmutableClusterMetadata:
		return t.thriftrwEncoder.Encode(input.(*persist.ImmutableClusterMetadata))
	default:
		return nil, nil
	}
}

func (t *serializerImpl) deserialize(data *DataBlob, target interface{}) error {
	if data == nil {
		return nil
	}
	if len(data.Data) == 0 {
		return NewCadenceDeserializationError("DeserializeEvent empty data")
	}
	var err error

	switch data.GetEncoding() {
	case common.EncodingTypeThriftRW:
		err = t.thriftrwDecode(data.Data, target)
	case common.EncodingTypeJSON, common.EncodingTypeUnknown, common.EncodingTypeEmpty: // For backward-compatibility
		err = json.Unmarshal(data.Data, target)
	default:
		return NewUnknownEncodingTypeError(data.GetEncoding())
	}

	if err != nil {
		return NewCadenceDeserializationError(fmt.Sprintf("DeserializeBatchEvents encoding: \"%v\", error: %v", data.Encoding, err.Error()))
	}
	return nil
}

func (t *serializerImpl) thriftrwDecode(data []byte, target interface{}) error {
	switch target := target.(type) {
	case *[]*workflow.HistoryEvent:
		history := workflow.History{Events: *target}
		if err := t.thriftrwEncoder.Decode(data, &history); err != nil {
			return err
		}
		*target = history.GetEvents()
		return nil
	case *workflow.HistoryEvent:
		return t.thriftrwEncoder.Decode(data, target)
	case *workflow.Memo:
		return t.thriftrwEncoder.Decode(data, target)
	case *workflow.ResetPoints:
		return t.thriftrwEncoder.Decode(data, target)
	case *workflow.BadBinaries:
		return t.thriftrwEncoder.Decode(data, target)
	case *workflow.VersionHistories:
<<<<<<< HEAD
		rp := target.(*workflow.VersionHistories)
		t.thriftrwEncoder.Decode(data, rp)
		return nil
	case *persist.ImmutableClusterMetadata:
		rp := target.(*persist.ImmutableClusterMetadata)
		t.thriftrwEncoder.Decode(data, rp)
		return nil
=======
		return t.thriftrwEncoder.Decode(data, target)
>>>>>>> ee3d5f45
	default:
		return nil
	}

}

// NewUnknownEncodingTypeError returns a new instance of encoding type error
func NewUnknownEncodingTypeError(encodingType common.EncodingType) error {
	return &UnknownEncodingTypeError{encodingType: encodingType}
}

func (e *UnknownEncodingTypeError) Error() string {
	return fmt.Sprintf("unknown or unsupported encoding type %v", e.encodingType)
}

// NewCadenceSerializationError returns a CadenceSerializationError
func NewCadenceSerializationError(msg string) *CadenceSerializationError {
	return &CadenceSerializationError{msg: msg}
}

func (e *CadenceSerializationError) Error() string {
	return fmt.Sprintf("cadence serialization error: %v", e.msg)
}

// NewCadenceDeserializationError returns a CadenceDeserializationError
func NewCadenceDeserializationError(msg string) *CadenceDeserializationError {
	return &CadenceDeserializationError{msg: msg}
}

func (e *CadenceDeserializationError) Error() string {
	return fmt.Sprintf("cadence deserialization error: %v", e.msg)
}<|MERGE_RESOLUTION|>--- conflicted
+++ resolved
@@ -276,17 +276,9 @@
 	case *workflow.BadBinaries:
 		return t.thriftrwEncoder.Decode(data, target)
 	case *workflow.VersionHistories:
-<<<<<<< HEAD
-		rp := target.(*workflow.VersionHistories)
-		t.thriftrwEncoder.Decode(data, rp)
-		return nil
+		return t.thriftrwEncoder.Decode(data, target)
 	case *persist.ImmutableClusterMetadata:
-		rp := target.(*persist.ImmutableClusterMetadata)
-		t.thriftrwEncoder.Decode(data, rp)
-		return nil
-=======
-		return t.thriftrwEncoder.Decode(data, target)
->>>>>>> ee3d5f45
+		return t.thriftrwEncoder.Decode(data, target)
 	default:
 		return nil
 	}
